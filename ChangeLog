--- conflicted
+++ resolved
@@ -1,16 +1,14 @@
-<<<<<<< HEAD
 2013-06-27  Earnie Boyd  <earnie@users.sourceforge.net>
 
 	* include/wchar.h: Resolve issue to define all components of
-	_STAT_DEFINED.
-=======
+	_STAT_DEFINED
+
 2013-06-25  Keith Marshall  <keithmarshall@users.sourceforge.net>
 
 	Correct ill advised use of non-standard shell syntax.
 
 	* Makefile.in (lib%.a): Remove bash/ksh/csh style logic construct;
 	replace it using standard Bourne shell "test" command syntax.
->>>>>>> 22068f31
 
 2013-06-21  Mark Brand  <mabrand@mabrand.nl>
 
