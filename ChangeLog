--- conflicted
+++ resolved
@@ -1,12 +1,8 @@
-<<<<<<< HEAD
 2013-05-15  Earnie Boyd  <earnie@users.sourceforge.net>
 
 	* .gitignore: Add nbproject folder.
-
-2013-04-10  Earnie Boyd  <earnie@users.sourceforge.net>
-
-	* Makefile.in: Add installation and delivery of library object files.
-=======
+	* NEWS: Add note about the globbing change.
+
 2013-05-11  Keith Marshall  <keithmarshall@users.sourceforge.net>
 
 	Avoid a potential SIGSEGV crash on CRT start-up.
@@ -33,7 +29,10 @@
 	Update build-aux submodule reference for SF host migration.
 
 	* .gitmodules (url): Relocate to git://git.code.sourceforge.net/p/
->>>>>>> 0f994de2
+
+2013-04-10  Earnie Boyd  <earnie@users.sourceforge.net>
+
+	* Makefile.in: Add installation and delivery of library object files.
 
 2013-04-09  Earnie Boyd  <earnie@users.sourceforge.net>
 
